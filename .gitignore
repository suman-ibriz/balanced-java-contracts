--- conflicted
+++ resolved
@@ -5,16 +5,14 @@
 # Log file
 *.log
 
-<<<<<<< HEAD
-# Deployments
-deployments
-=======
 # Vscore
 .vscode
 
 # Keystore
 keystore.json
->>>>>>> 1a95018f
+
+# Deployments
+deployments
 
 # BlueJ files
 *.ctxt
