/*
 * Copyright (c) 2022-2022 Balanced.network.
 *
 * Licensed under the Apache License, Version 2.0 (the "License");
 * you may not use this file except in compliance with the License.
 * You may obtain a copy of the License at
 *
 *     http://www.apache.org/licenses/LICENSE-2.0
 *
 * Unless required by applicable law or agreed to in writing, software
 * distributed under the License is distributed on an "AS IS" BASIS,
 * WITHOUT WARRANTIES OR CONDITIONS OF ANY KIND, either express or implied.
 * See the License for the specific language governing permissions and
 * limitations under the License.
 */

package network.balanced.score.dependencies;

public class Dependencies {

    public static final String javaeePlugin = "foundation.icon:gradle-javaee-plugin:0.8.0";
    public static final String javaeeApi = "foundation.icon:javaee-api:0.9.1";
    public static final String javaeeScorex = "foundation.icon:javaee-scorex:0.5.2";
    public static final String javaeeTokens = "com.github.sink772:javaee-tokens:0.6.1";
    public static final String javaeeUnitTest = "foundation.icon:javaee-unittest:0.9.2";
<<<<<<< HEAD
    public static final String minimalJson = "com.github.sink772:minimal-json:0.9.6";
=======
    public static final String javaeeScoreClient = "foundation.icon:javaee-score-client:0.9.0";

    public static final String minimalJson = "com.github.sink772:minimal-json:0.9.7";
>>>>>>> 4ca1c9d8

    public static final String junitJupiter = "org.junit.jupiter:junit-jupiter:5.8.2";
    public static final String junitJupiterEngine = "org.junit.jupiter:junit-jupiter-engine:5.8.2";
    public static final String mockitoCore = "org.mockito:mockito-core:4.3.1";
    public static final String mockitoInline = "org.mockito:mockito-inline:4.3.1";

<<<<<<< HEAD
=======
    public static final String json = "org.json:json:20211205";
>>>>>>> 4ca1c9d8
}<|MERGE_RESOLUTION|>--- conflicted
+++ resolved
@@ -23,21 +23,14 @@
     public static final String javaeeScorex = "foundation.icon:javaee-scorex:0.5.2";
     public static final String javaeeTokens = "com.github.sink772:javaee-tokens:0.6.1";
     public static final String javaeeUnitTest = "foundation.icon:javaee-unittest:0.9.2";
-<<<<<<< HEAD
-    public static final String minimalJson = "com.github.sink772:minimal-json:0.9.6";
-=======
     public static final String javaeeScoreClient = "foundation.icon:javaee-score-client:0.9.0";
 
     public static final String minimalJson = "com.github.sink772:minimal-json:0.9.7";
->>>>>>> 4ca1c9d8
 
     public static final String junitJupiter = "org.junit.jupiter:junit-jupiter:5.8.2";
     public static final String junitJupiterEngine = "org.junit.jupiter:junit-jupiter-engine:5.8.2";
     public static final String mockitoCore = "org.mockito:mockito-core:4.3.1";
     public static final String mockitoInline = "org.mockito:mockito-inline:4.3.1";
 
-<<<<<<< HEAD
-=======
     public static final String json = "org.json:json:20211205";
->>>>>>> 4ca1c9d8
 }