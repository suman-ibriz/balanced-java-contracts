/*
 * Copyright (c) 2022-2022 Balanced.network.
 *
 * Licensed under the Apache License, Version 2.0 (the "License");
 * you may not use this file except in compliance with the License.
 * You may obtain a copy of the License at
 *
 *     http://www.apache.org/licenses/LICENSE-2.0
 *
 * Unless required by applicable law or agreed to in writing, software
 * distributed under the License is distributed on an "AS IS" BASIS,
 * WITHOUT WARRANTIES OR CONDITIONS OF ANY KIND, either express or implied.
 * See the License for the specific language governing permissions and
 * limitations under the License.
 */

package network.balanced.score.dependencies;

public class Dependencies {

    public static final String javaeePlugin = "foundation.icon:gradle-javaee-plugin:0.8.0";
    public static final String javaeeApi = "foundation.icon:javaee-api:0.9.1";
    public static final String javaeeScorex = "foundation.icon:javaee-scorex:0.5.2";
<<<<<<< HEAD
    public static final String javaeeTokens = "com.github.sink772:javaee-tokens:0.6.1";
    public static final String javaeeUnitTest = "foundation.icon:javaee-unittest:0.9.3";
=======
    public static final String javaeeUnitTest = "foundation.icon:javaee-unittest:0.9.2";
>>>>>>> 3246a354
    public static final String javaeeScoreClient = "foundation.icon:javaee-score-client:0.9.0";

    public static final String javaeeTokens = "com.github.sink772:javaee-tokens:0.6.1";
    public static final String minimalJson = "com.github.sink772:minimal-json:0.9.7";

    public static final String junitJupiter = "org.junit.jupiter:junit-jupiter:5.8.2";
    public static final String junitJupiterEngine = "org.junit.jupiter:junit-jupiter-engine:5.8.2";

    public static final String mockitoCore = "org.mockito:mockito-core:4.3.1";
    public static final String mockitoInline = "org.mockito:mockito-inline:4.3.1";

    public static final String json = "org.json:json:20211205";
}<|MERGE_RESOLUTION|>--- conflicted
+++ resolved
@@ -21,12 +21,7 @@
     public static final String javaeePlugin = "foundation.icon:gradle-javaee-plugin:0.8.0";
     public static final String javaeeApi = "foundation.icon:javaee-api:0.9.1";
     public static final String javaeeScorex = "foundation.icon:javaee-scorex:0.5.2";
-<<<<<<< HEAD
-    public static final String javaeeTokens = "com.github.sink772:javaee-tokens:0.6.1";
     public static final String javaeeUnitTest = "foundation.icon:javaee-unittest:0.9.3";
-=======
-    public static final String javaeeUnitTest = "foundation.icon:javaee-unittest:0.9.2";
->>>>>>> 3246a354
     public static final String javaeeScoreClient = "foundation.icon:javaee-score-client:0.9.0";
 
     public static final String javaeeTokens = "com.github.sink772:javaee-tokens:0.6.1";
