--- conflicted
+++ resolved
@@ -32,13 +32,8 @@
     public static final String junitJupiterEngine = "org.junit.jupiter:junit-jupiter-engine:5.8.2";
     public static final String junitJupiterApi = "org.junit.jupiter:junit-jupiter-api:5.8.2";
 
-<<<<<<< HEAD
-    public static final String mockitoCore = "org.mockito:mockito-core:4.3.1";
-    public static final String mockitoInline = "org.mockito:mockito-inline:4.4.0";
-=======
     public static final String mockitoCore = "org.mockito:mockito-core:4.5.1";
     public static final String mockitoInline = "org.mockito:mockito-inline:4.5.1";
->>>>>>> 1a95018f
 
     public static final String json = "org.json:json:20220320";
     public static final String javaFaker = "com.github.javafaker:javafaker:1.0.2";
