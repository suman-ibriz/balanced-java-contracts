/*
 * Copyright (c) 2022-2022 Balanced.network.
 *
 * Licensed under the Apache License, Version 2.0 (the "License");
 * you may not use this file except in compliance with the License.
 * You may obtain a copy of the License at
 *
 *     http://www.apache.org/licenses/LICENSE-2.0
 *
 * Unless required by applicable law or agreed to in writing, software
 * distributed under the License is distributed on an "AS IS" BASIS,
 * WITHOUT WARRANTIES OR CONDITIONS OF ANY KIND, either express or implied.
 * See the License for the specific language governing permissions and
 * limitations under the License.
 */

package network.balanced.score.lib.utils;

import score.Address;

import java.math.BigInteger;

import static network.balanced.score.lib.utils.Math.pow;

public class Constants {
    public final static BigInteger EXA = pow(BigInteger.TEN, 18);
<<<<<<< HEAD
=======
    public final static BigInteger POINTS = BigInteger.valueOf(10000);
    public static final BigInteger SECOND = BigInteger.valueOf(1_000_000);
    public static final BigInteger U_SECONDS_DAY = BigInteger.valueOf(86400).multiply(SECOND);
>>>>>>> 1a95018f
    public final static Address EOA_ZERO = new Address(new byte[Address.LENGTH]);

}<|MERGE_RESOLUTION|>--- conflicted
+++ resolved
@@ -24,12 +24,9 @@
 
 public class Constants {
     public final static BigInteger EXA = pow(BigInteger.TEN, 18);
-<<<<<<< HEAD
-=======
     public final static BigInteger POINTS = BigInteger.valueOf(10000);
     public static final BigInteger SECOND = BigInteger.valueOf(1_000_000);
     public static final BigInteger U_SECONDS_DAY = BigInteger.valueOf(86400).multiply(SECOND);
->>>>>>> 1a95018f
     public final static Address EOA_ZERO = new Address(new byte[Address.LENGTH]);
 
 }