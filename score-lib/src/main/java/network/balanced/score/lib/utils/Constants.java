/*
 * Copyright (c) 2022-2022 Balanced.network.
 *
 * Licensed under the Apache License, Version 2.0 (the "License");
 * you may not use this file except in compliance with the License.
 * You may obtain a copy of the License at
 *
 *     http://www.apache.org/licenses/LICENSE-2.0
 *
 * Unless required by applicable law or agreed to in writing, software
 * distributed under the License is distributed on an "AS IS" BASIS,
 * WITHOUT WARRANTIES OR CONDITIONS OF ANY KIND, either express or implied.
 * See the License for the specific language governing permissions and
 * limitations under the License.
 */

package network.balanced.score.lib.utils;

import score.Address;

import java.math.BigInteger;

import static network.balanced.score.lib.utils.Math.pow;

public class Constants {
    public final static BigInteger EXA = pow(BigInteger.TEN, 18);
<<<<<<< HEAD
    public final static BigInteger POINTS = BigInteger.valueOf(10000);
    public final static BigInteger SECOND = pow(BigInteger.TEN,6);
    public final static BigInteger U_SECONDS_DAY = BigInteger.valueOf(86400).multiply(SECOND);
=======
    public final static Address EOA_ZERO = Address.fromString("hx0000000000000000000000000000000000000000");

>>>>>>> d0e23aae
}<|MERGE_RESOLUTION|>--- conflicted
+++ resolved
@@ -24,12 +24,9 @@
 
 public class Constants {
     public final static BigInteger EXA = pow(BigInteger.TEN, 18);
-<<<<<<< HEAD
     public final static BigInteger POINTS = BigInteger.valueOf(10000);
     public final static BigInteger SECOND = pow(BigInteger.TEN,6);
     public final static BigInteger U_SECONDS_DAY = BigInteger.valueOf(86400).multiply(SECOND);
-=======
     public final static Address EOA_ZERO = Address.fromString("hx0000000000000000000000000000000000000000");
 
->>>>>>> d0e23aae
 }