--- conflicted
+++ resolved
@@ -96,8 +96,4 @@
         }
         return data;
     }
-<<<<<<< HEAD
 }
-=======
-}
->>>>>>> dc18f337
