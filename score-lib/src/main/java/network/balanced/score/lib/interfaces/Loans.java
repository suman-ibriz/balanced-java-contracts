--- conflicted
+++ resolved
@@ -18,11 +18,8 @@
 
 import foundation.icon.score.client.ScoreInterface;
 import network.balanced.score.lib.interfaces.addresses.*;
-<<<<<<< HEAD
 import network.balanced.score.lib.interfaces.base.Name;
 import network.balanced.score.lib.interfaces.base.TokenFallback;
-=======
->>>>>>> 9edb335a
 import network.balanced.score.lib.structs.PrepDelegations;
 import score.Address;
 import score.annotation.External;
@@ -34,19 +31,8 @@
 import java.util.Map;
 
 @ScoreInterface
-<<<<<<< HEAD
 public interface Loans extends Name, TokenFallback, AdminAddress, DexAddress, GovernanceAddress, StakingAddress,
         RebalancingAddress, DividendsAddress, ReserveAddress, RewardsAddress {
-=======
-public interface Loans extends
-        RewardsAddress, 
-        DividendsAddress,
-        StakingAddress,
-        ReserveAddress,
-        RebalancingAddress,
-        DexAddress,
-        AdminAddress {
->>>>>>> 9edb335a
 
     @External
     void turnLoansOn();
@@ -60,12 +46,9 @@
     @External(readonly = true)
     void migrateUserData(Address address);
 
-<<<<<<< HEAD
     @External(readonly = true)
     Map<String, Object> userMigrationDetails(Address _address);
 
-=======
->>>>>>> 9edb335a
     @External
     void setContinuousRewardsDay(BigInteger _day);
 
@@ -107,11 +90,7 @@
 
     @External(readonly = true)
     Map<String, Object> getPositionByIndex(int _index, BigInteger _day);
-<<<<<<< HEAD
  
-=======
-
->>>>>>> 9edb335a
     @External(readonly = true)
     Map<String, Map<String, Object>> getAvailableAssets();
 
@@ -129,10 +108,7 @@
 
     @External
     void addAsset(Address _token_address, boolean _active, boolean _collateral);
-<<<<<<< HEAD
 
-=======
->>>>>>> 9edb335a
     @External
     void toggleAssetActive(String _symbol);
 
@@ -152,17 +128,10 @@
     BigInteger getDataCount(BigInteger _snapshot_id);
 
     @External(readonly = true)
-<<<<<<< HEAD
     Map<String, BigInteger> getDataBatch(String _name, BigInteger _snapshot_id, int _limit, @Optional int _offset);
 
     @External
     boolean checkForNewDay();    
-=======
-    Map<Address, BigInteger> getDataBatch(String _name, BigInteger _snapshot_id, int _limit, @Optional int _offset);
-
-    @External
-    boolean checkForNewDay();
->>>>>>> 9edb335a
 
     @External
     void checkDistributions(BigInteger _day, boolean _new_day);
@@ -190,33 +159,6 @@
     void liquidate(Address _owner);
 
     @External
-<<<<<<< HEAD
-=======
-    void setAdmin(Address _address);
-
-    @External
-    void setGovernance(Address _address);
-
-    @External
-    void setDex(Address _address);
-
-    @External
-    void setRebalance(Address _address);
-
-    @External
-    void setDividends(Address _address);
-
-    @External
-    void setReserve(Address _address);
-
-    @External
-    void setRewards(Address _address);
-
-    @External
-    void setStaking(Address _address);
-
-    @External
->>>>>>> 9edb335a
     void setMiningRatio(BigInteger _ratio);
 
     @External
@@ -235,11 +177,7 @@
     void setRetirementBonus(BigInteger _points);
 
     @External
-<<<<<<< HEAD
-    void setLiquidationReward(BigInteger _points);  
-=======
     void setLiquidationReward(BigInteger _points);
->>>>>>> 9edb335a
 
     @External
     void setNewLoanMinimum(BigInteger _minimum);
@@ -258,8 +196,4 @@
 
     @External(readonly= true)
     Map<String, Object> getParameters();
-<<<<<<< HEAD
-=======
-
->>>>>>> 9edb335a
 }