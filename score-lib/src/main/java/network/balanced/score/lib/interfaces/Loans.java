/*
 * Copyright (c) 2022-2022 Balanced.network.
 *
 * Licensed under the Apache License, Version 2.0 (the "License");
 * you may not use this file except in compliance with the License.
 * You may obtain a copy of the License at
 *
 *     http://www.apache.org/licenses/LICENSE-2.0
 *
 * Unless required by applicable law or agreed to in writing, software
 * distributed under the License is distributed on an "AS IS" BASIS,
 * WITHOUT WARRANTIES OR CONDITIONS OF ANY KIND, either express or implied.
 * See the License for the specific language governing permissions and
 * limitations under the License.
 */

package network.balanced.score.lib.interfaces;

import foundation.icon.score.client.ScoreInterface;
import network.balanced.score.lib.interfaces.addresses.*;
import network.balanced.score.lib.interfaces.base.Name;
import network.balanced.score.lib.interfaces.base.TokenFallback;
import network.balanced.score.lib.structs.PrepDelegations;
import score.Address;
import score.annotation.External;
import score.annotation.Optional;
import score.annotation.Payable;

import java.math.BigInteger;
import java.util.List;
import java.util.Map;

@ScoreInterface
public interface Loans extends Name, TokenFallback, AdminAddress, DexAddress, GovernanceAddress, StakingAddress,
        RebalancingAddress, DividendsAddress, ReserveAddress, RewardsAddress {

    @External
    void turnLoansOn();

    @External
    void toggleLoansOn();

    @External(readonly = true)
    boolean getLoansOn();

    @External(readonly = true)
    void migrateUserData(Address address);

    @External(readonly = true)
    Map<String, Object> userMigrationDetails(Address _address);

    @External
    void setContinuousRewardsDay(BigInteger _day);

    @External(readonly = true)
    BigInteger getContinuousRewardsDay();

    @External(readonly = true)
    BigInteger getDay();

    @External
    void delegate(PrepDelegations[] prepDelegations);

    @External(readonly = true)
    Map<String, Boolean> getDistributionsDone();

    @External(readonly = true)
    List<String> checkDeadMarkets();

    @External(readonly = true)
    int getNonzeroPositionCount();

    @External(readonly = true)
    Map<String, Object> getPositionStanding(Address _address, @Optional BigInteger snapshot);

    @External(readonly = true)
    Address getPositionAddress(int _index);

    @External(readonly = true)
    Map<String, String> getAssetTokens();

    @External(readonly = true)
    Map<String, String> getCollateralTokens();

    @External(readonly = true)
    BigInteger getTotalCollateral();

    @External(readonly = true)
    Map<String, Object> getAccountPositions(Address _owner);

    @External(readonly = true)
    Map<String, Object> getPositionByIndex(int _index, BigInteger _day);
 
    @External(readonly = true)
    Map<String, Map<String, Object>> getAvailableAssets();

    @External(readonly = true)
    int assetCount();

    @External(readonly = true)
    int borrowerCount();

    @External(readonly = true)
    boolean hasDebt(Address _owner);

    @External(readonly = true)
    Map<String, Object> getSnapshot(@Optional BigInteger _snap_id);

    @External
    void addAsset(Address _token_address, boolean _active, boolean _collateral);

    @External
    void toggleAssetActive(String _symbol);

    @External
    boolean precompute(BigInteger _snapshot_id, BigInteger batch_size);

    @External(readonly = true)
    BigInteger getTotalValue(String _name, BigInteger _snapshot_id);

    @External(readonly = true)
    Map<String, BigInteger> getBalanceAndSupply(String _name, Address __owner);

    @External(readonly = true)
    BigInteger getBnusdValue(String _name);

    @External(readonly = true)
    BigInteger getDataCount(BigInteger _snapshot_id);

    @External(readonly = true)
    Map<String, BigInteger> getDataBatch(String _name, BigInteger _snapshot_id, int _limit, @Optional int _offset);

    @External
    boolean checkForNewDay();    

    @External
    void checkDistributions(BigInteger _day, boolean _new_day);

    @External
    @Payable
    void depositAndBorrow(@Optional String _asset, @Optional BigInteger _amount, @Optional Address _from, @Optional BigInteger _value);

    @External
    void retireBadDebt(String _symbol, BigInteger _value);

    @External
    void returnAsset(String _symbol, BigInteger _value, boolean _repay);

    @External
    void raisePrice(BigInteger _total_tokens_required);

    @External
    void lowerPrice(BigInteger _total_tokens_required);

    @External
    void withdrawCollateral(BigInteger _value);

    @External
    void liquidate(Address _owner);

    @External
<<<<<<< HEAD
    void setGovernance(Address _address);

    @External
    void setRebalance(Address _address);

    @External
=======
>>>>>>> dacc730c
    void setMiningRatio(BigInteger _ratio);

    @External
    void setLockingRatio(BigInteger _ratio);

    @External
    void setLiquidationRatio(BigInteger _ratio);

    @External
    void setOriginationFee(BigInteger _fee);

    @External
    void setRedemptionFee(BigInteger _fee);

    @External
    void setRetirementBonus(BigInteger _points);

    @External
    void setLiquidationReward(BigInteger _points);

    @External
    void setNewLoanMinimum(BigInteger _minimum);

    @External
    void setMinMiningDebt(BigInteger _minimum);

    @External
    void setTimeOffset(BigInteger deltaTime);

    @External
    void setMaxRetirePercent(BigInteger _value);

    @External
    void setRedeemBatchSize(int _value);

    @External(readonly= true)
    Map<String, Object> getParameters();
}<|MERGE_RESOLUTION|>--- conflicted
+++ resolved
@@ -90,7 +90,7 @@
 
     @External(readonly = true)
     Map<String, Object> getPositionByIndex(int _index, BigInteger _day);
- 
+
     @External(readonly = true)
     Map<String, Map<String, Object>> getAvailableAssets();
 
@@ -131,7 +131,7 @@
     Map<String, BigInteger> getDataBatch(String _name, BigInteger _snapshot_id, int _limit, @Optional int _offset);
 
     @External
-    boolean checkForNewDay();    
+    boolean checkForNewDay();
 
     @External
     void checkDistributions(BigInteger _day, boolean _new_day);
@@ -159,15 +159,6 @@
     void liquidate(Address _owner);
 
     @External
-<<<<<<< HEAD
-    void setGovernance(Address _address);
-
-    @External
-    void setRebalance(Address _address);
-
-    @External
-=======
->>>>>>> dacc730c
     void setMiningRatio(BigInteger _ratio);
 
     @External
