--- conflicted
+++ resolved
@@ -17,21 +17,15 @@
 package network.balanced.score.lib.interfaces;
 
 import foundation.icon.score.client.ScoreInterface;
-<<<<<<< HEAD
-=======
 import network.balanced.score.lib.interfaces.addresses.*;
 import network.balanced.score.lib.structs.PrepDelegations;
->>>>>>> 7632f23a
 import score.Address;
 import score.annotation.External;
 import score.annotation.Optional;
 import score.annotation.Payable;
 
 import java.math.BigInteger;
-<<<<<<< HEAD
-=======
 import java.util.List;
->>>>>>> 7632f23a
 import java.util.Map;
 
 @ScoreInterface
@@ -86,12 +80,6 @@
     @External(readonly = true)
     Map<String, String> getAssetTokens();
 
-<<<<<<< HEAD
-    @Payable
-    @External
-    void depositAndBorrow(@Optional String _asset, @Optional BigInteger _amount, @Optional Address _from, @Optional BigInteger _value);
-
-=======
     @External(readonly = true)
     Map<String, String> getCollateralTokens();
 
@@ -232,6 +220,5 @@
 
     @External(readonly= true)
     Map<String, Object> getParameters();
->>>>>>> 7632f23a
 
 }