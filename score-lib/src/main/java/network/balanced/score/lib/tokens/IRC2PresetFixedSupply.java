--- conflicted
+++ resolved
@@ -27,35 +27,11 @@
 
 public class IRC2PresetFixedSupply extends IRC2Base {
 
-<<<<<<< HEAD
-    private final VarDB<String> name = Context.newVarDB(NAME, String.class);
-    private final VarDB<String> symbol = Context.newVarDB(SYMBOL, String.class);
-    private final VarDB<BigInteger> decimals = Context.newVarDB(DECIMALS, BigInteger.class);
-    protected final VarDB<BigInteger> totalSupply = Context.newVarDB(TOTAL_SUPPLY, BigInteger.class);
-    protected DictDB<Address, BigInteger> balances = Context.newDictDB(BALANCES, BigInteger.class);
-
-    /**
-     * @param _tokenName     The name of the token.
-     * @param _symbolName    The symbol of the token.
-     * @param _initialSupply The total number of tokens to initialize with. It is set to total supply in the
-     *                       beginning, 0 by default.
-     * @param _decimals      The number of decimals. Set to 18 by default.
-     */
-    public IRC2PresetFixedSupply(String _tokenName, String _symbolName, @Optional BigInteger _initialSupply,
-                                 @Optional BigInteger _decimals) {
-        if (this.name.get() == null) {
-            BigInteger initialSupply = (_initialSupply == null) ? BigInteger.ZERO : _initialSupply;
-            BigInteger decimals = (_decimals == null) ? BigInteger.valueOf(18L) : _decimals;
-
-            Context.require(decimals.compareTo(BigInteger.ZERO) >= 0, "Decimals cannot be less than zero");
-            Context.require(initialSupply.compareTo(BigInteger.ZERO) >= 0, "Initial Supply cannot be less than or " +
-=======
     public IRC2PresetFixedSupply(String _tokenName, String _symbolName, BigInteger _initialSupply,
                                  BigInteger _decimals) {
         super(_tokenName, _symbolName, _decimals);
         if (totalSupply().equals(BigInteger.ZERO)) {
             Context.require(_initialSupply.compareTo(BigInteger.ZERO) > 0, "Initial Supply cannot be less than or " +
->>>>>>> f89d3aec
                     "equal to than zero");
 
             BigInteger totalSupply = _initialSupply.multiply(pow(BigInteger.TEN, _decimals.intValue()));
@@ -63,133 +39,5 @@
             mint(caller, totalSupply);
         }
     }
-<<<<<<< HEAD
 
-    private String ensureNotEmpty(String str) {
-        Context.require(str != null && !str.trim().isEmpty(), "str is null or empty");
-        assert str != null;
-        return str.trim();
-    }
-
-    /**
-     * @return Name of the token
-     */
-    @External(readonly = true)
-    public String name() {
-        return name.get();
-    }
-
-    /**
-     * @return Symbol of the token
-     */
-    @External(readonly = true)
-    public String symbol() {
-        return symbol.get();
-    }
-
-    /**
-     * @return Number of decimals
-     */
-    @External(readonly = true)
-    public BigInteger decimals() {
-        return decimals.get();
-    }
-
-    /**
-     * @return total number of tokens in existence.
-     */
-    @External(readonly = true)
-    public BigInteger totalSupply() {
-        return totalSupply.getOrDefault(BigInteger.ZERO);
-    }
-
-    /**
-     * @param _owner: The account whose balance is to be checked.
-     * @return Amount of tokens owned by the `account` with the given address.
-     */
-    @External(readonly = true)
-    public BigInteger balanceOf(Address _owner) {
-        return balances.getOrDefault(_owner, BigInteger.ZERO);
-    }
-
-    @External
-    public void transfer(Address _to, BigInteger _value, @Optional byte[] _data) {
-        transfer(Context.getCaller(), _to, _value, _data);
-    }
-
-        /**
-         *
-         * @param _to The account to which the token is to be transferred
-         * @param _value The no. of tokens to be transferred
-         * @param _data Any information or message
-         */
-    protected void transfer(Address _from, Address _to, BigInteger _value, byte[] _data) {
-        Context.require(_value.compareTo(BigInteger.ZERO) > 0, this.name.get() + ": _value needs to be positive");
-        Context.require(balanceOf(_from).compareTo(_value) >= 0, this.name.get() + ": Insufficient balance");
-
-        this.balances.set(_from, balanceOf(_from).subtract(_value));
-        this.balances.set(_to, balanceOf(_to).add(_value));
-
-        byte[] dataBytes = (_data == null) ? new byte[0] : _data;
-        Transfer(_from, _to, _value, dataBytes);
-
-        if (_to.isContract()) {
-            Context.call(_to, "tokenFallback", _from, _value, dataBytes);
-        }
-    }
-
-    protected void burn(Address account, BigInteger amount) {
-        if (amount.compareTo(BigInteger.ZERO) <= 0) {
-            Context.revert("Invalid Value");
-        }
-
-        BigInteger newTotalSupply = totalSupply.getOrDefault(BigInteger.ZERO).subtract(amount);
-        BigInteger newUserBalance = balances.getOrDefault(account, BigInteger.ZERO).subtract(amount);
-        if (newTotalSupply.compareTo(BigInteger.ZERO) < 0) {
-            Context.revert("Total Supply can not be set to negative");
-        }
-        if (newUserBalance.compareTo(BigInteger.ZERO) <= 0) {
-            Context.revert("User Balance can not be set to negative");
-        }
-
-        totalSupply.set(newTotalSupply);
-        balances.set(account, newUserBalance);
-
-        Burn(account, amount);
-
-        String data = "None";
-        Transfer(account, EOA_ZERO, amount, data.getBytes());
-    }
-
-    protected void mint(Address account, BigInteger amount, @Optional byte[] _data) {
-        if (amount.compareTo(BigInteger.ZERO) <= 0) {
-            Context.revert("Invalid Value");
-        }
-        totalSupply.set(totalSupply.getOrDefault(BigInteger.ZERO).add(amount));
-        balances.set(account, balances.getOrDefault(account, BigInteger.ZERO).add(amount));
-
-        Mint(account, amount, _data);
-
-        Transfer(EOA_ZERO, account, amount, _data);
-        if (account.isContract()) {
-            // If the recipient is SCORE, then calls `tokenFallback` to hand over control.
-            Context.call(account, "tokenFallback", EOA_ZERO, amount, _data);
-        }
-    }
-
-    @EventLog(indexed = 3)
-    public void Transfer(Address _from, Address _to, BigInteger _value, byte[] _data) {
-    }
-
-    @EventLog(indexed = 1)
-    public void Mint(Address account, BigInteger amount, byte[] _data) {
-
-    }
-
-    @EventLog(indexed = 1)
-    public void Burn(Address account, BigInteger amount) {
-
-    }
-=======
->>>>>>> f89d3aec
 }