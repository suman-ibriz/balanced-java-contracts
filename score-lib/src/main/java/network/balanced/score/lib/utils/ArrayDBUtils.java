/*
 * Copyright (c) 2022-2022 Balanced.network.
 *
 * Licensed under the Apache License, Version 2.0 (the "License");
 * you may not use this file except in compliance with the License.
 * You may obtain a copy of the License at
 *
 *     http://www.apache.org/licenses/LICENSE-2.0
 *
 * Unless required by applicable law or agreed to in writing, software
 * distributed under the License is distributed on an "AS IS" BASIS,
 * WITHOUT WARRANTIES OR CONDITIONS OF ANY KIND, either express or implied.
 * See the License for the specific language governing permissions and
 * limitations under the License.
 */

package network.balanced.score.lib.utils;

import score.ArrayDB;

public class ArrayDBUtils {
<<<<<<< HEAD
    public static <T>boolean arrayDbContains(ArrayDB<T> arrayDB, T item) {
=======
    public static <T> Boolean arrayDbContains(ArrayDB<T> arrayDB, T item) {
>>>>>>> 7632f23a
        final int size = arrayDB.size();
        for (int i = 0; i < size; i++) {
            if (arrayDB.get(i).equals(item)) {
                return true;
            }
        }
        return false;
    }

<<<<<<< HEAD
    public static <T> void removeFromArrayDB(T ele, ArrayDB<T> arrayDB) {
        for (int i = 0; i < arrayDB.size(); i++) {
            if (arrayDB.get(i).equals(ele)) {
                arrayDB.set(i, arrayDB.pop());
=======
    public static <T> Boolean removeFromArraydb(T _item, ArrayDB<T> _array) {
        final int size = _array.size();
        if (size < 1) {
            return false;
        }
        T top = _array.get(size - 1);
        for (int i = 0; i < size; i++) {
            if (_array.get(i).equals(_item)) {
                _array.set(i, top);
                _array.pop();
                return true;
>>>>>>> 7632f23a
            }
        }
    }
}<|MERGE_RESOLUTION|>--- conflicted
+++ resolved
@@ -19,11 +19,7 @@
 import score.ArrayDB;
 
 public class ArrayDBUtils {
-<<<<<<< HEAD
     public static <T>boolean arrayDbContains(ArrayDB<T> arrayDB, T item) {
-=======
-    public static <T> Boolean arrayDbContains(ArrayDB<T> arrayDB, T item) {
->>>>>>> 7632f23a
         final int size = arrayDB.size();
         for (int i = 0; i < size; i++) {
             if (arrayDB.get(i).equals(item)) {
@@ -33,13 +29,7 @@
         return false;
     }
 
-<<<<<<< HEAD
-    public static <T> void removeFromArrayDB(T ele, ArrayDB<T> arrayDB) {
-        for (int i = 0; i < arrayDB.size(); i++) {
-            if (arrayDB.get(i).equals(ele)) {
-                arrayDB.set(i, arrayDB.pop());
-=======
-    public static <T> Boolean removeFromArraydb(T _item, ArrayDB<T> _array) {
+    public static <T> boolean removeFromArraydb(T _item, ArrayDB<T> _array) {
         final int size = _array.size();
         if (size < 1) {
             return false;
@@ -50,8 +40,9 @@
                 _array.set(i, top);
                 _array.pop();
                 return true;
->>>>>>> 7632f23a
             }
         }
+
+        return false;
     }
 }