/*
 * Copyright (c) 2022-2022 Balanced.network.
 *
 * Licensed under the Apache License, Version 2.0 (the "License");
 * you may not use this file except in compliance with the License.
 * You may obtain a copy of the License at
 *
 *     http://www.apache.org/licenses/LICENSE-2.0
 *
 * Unless required by applicable law or agreed to in writing, software
 * distributed under the License is distributed on an "AS IS" BASIS,
 * WITHOUT WARRANTIES OR CONDITIONS OF ANY KIND, either express or implied.
 * See the License for the specific language governing permissions and
 * limitations under the License.
 */

package network.balanced.score.lib.utils;

import score.ArrayDB;

public class ArrayDBUtils {
<<<<<<< HEAD
    public static <T> boolean arrayDBContains(ArrayDB<T> arrayDB, T ele) {
        for (int i = 0; i < arrayDB.size(); i++) {
            if (arrayDB.get(i).equals(ele)) {
=======
    public static <T> Boolean arrayDbContains(ArrayDB<T> arrayDB, T item) {
        final int size = arrayDB.size();
        for (int i = 0; i < size; i++) {
            if (arrayDB.get(i).equals(item)) {
>>>>>>> 1a95018f
                return true;
            }
        }
        return false;
    }

<<<<<<< HEAD
    public static <T> void removeFromArrayDB(T ele, ArrayDB<T> arrayDB) {
        for (int i = 0; i < arrayDB.size(); i++) {
            if (arrayDB.get(i).equals(ele)) {
                arrayDB.set(i, arrayDB.pop());
=======
    public static <T> Boolean removeFromArraydb(T _item, ArrayDB<T> _array) {
        final int size = _array.size();
        if (size < 1) {
            return false;
        }
        T top = _array.get(size - 1);
        for (int i = 0; i < size; i++) {
            if (_array.get(i).equals(_item)) {
                _array.set(i, top);
                _array.pop();
                return true;
>>>>>>> 1a95018f
            }
        }
    }
}<|MERGE_RESOLUTION|>--- conflicted
+++ resolved
@@ -19,28 +19,16 @@
 import score.ArrayDB;
 
 public class ArrayDBUtils {
-<<<<<<< HEAD
-    public static <T> boolean arrayDBContains(ArrayDB<T> arrayDB, T ele) {
-        for (int i = 0; i < arrayDB.size(); i++) {
-            if (arrayDB.get(i).equals(ele)) {
-=======
     public static <T> Boolean arrayDbContains(ArrayDB<T> arrayDB, T item) {
         final int size = arrayDB.size();
         for (int i = 0; i < size; i++) {
             if (arrayDB.get(i).equals(item)) {
->>>>>>> 1a95018f
                 return true;
             }
         }
         return false;
     }
 
-<<<<<<< HEAD
-    public static <T> void removeFromArrayDB(T ele, ArrayDB<T> arrayDB) {
-        for (int i = 0; i < arrayDB.size(); i++) {
-            if (arrayDB.get(i).equals(ele)) {
-                arrayDB.set(i, arrayDB.pop());
-=======
     public static <T> Boolean removeFromArraydb(T _item, ArrayDB<T> _array) {
         final int size = _array.size();
         if (size < 1) {
@@ -52,8 +40,9 @@
                 _array.set(i, top);
                 _array.pop();
                 return true;
->>>>>>> 1a95018f
             }
         }
+
+        return false;
     }
 }