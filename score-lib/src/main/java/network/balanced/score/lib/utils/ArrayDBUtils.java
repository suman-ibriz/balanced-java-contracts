/*
 * Copyright (c) 2022-2022 Balanced.network.
 *
 * Licensed under the Apache License, Version 2.0 (the "License");
 * you may not use this file except in compliance with the License.
 * You may obtain a copy of the License at
 *
 *     http://www.apache.org/licenses/LICENSE-2.0
 *
 * Unless required by applicable law or agreed to in writing, software
 * distributed under the License is distributed on an "AS IS" BASIS,
 * WITHOUT WARRANTIES OR CONDITIONS OF ANY KIND, either express or implied.
 * See the License for the specific language governing permissions and
 * limitations under the License.
 */

package network.balanced.score.lib.utils;

import score.Address;
import score.ArrayDB;

public class ArrayDBUtils {
<<<<<<< HEAD
    public static <T>boolean arrayDbContains(ArrayDB<T> arrayDB, T item) {
=======
    public static <T> Boolean arrayDbContains(ArrayDB<T> arrayDB, T item) {
>>>>>>> 9edb335a
        final int size = arrayDB.size();
        for (int i = 0; i < size; i++) {
            if (arrayDB.get(i).equals(item)) {
                return true;
            }
        }
        return false;
    }

    public static <T> Boolean removeFromArraydb(T _item, ArrayDB<T> _array) {
        final int size = _array.size();
        if (size < 1) {
            return false;
        }
        T top = _array.get(size - 1);
        for (int i = 0; i < size; i++) {
            if (_array.get(i).equals(_item)) {
                _array.set(i, top);
                _array.pop();
                return true;
            }
        }

        return false;
    }
}<|MERGE_RESOLUTION|>--- conflicted
+++ resolved
@@ -16,15 +16,10 @@
 
 package network.balanced.score.lib.utils;
 
-import score.Address;
 import score.ArrayDB;
 
 public class ArrayDBUtils {
-<<<<<<< HEAD
-    public static <T>boolean arrayDbContains(ArrayDB<T> arrayDB, T item) {
-=======
     public static <T> Boolean arrayDbContains(ArrayDB<T> arrayDB, T item) {
->>>>>>> 9edb335a
         final int size = arrayDB.size();
         for (int i = 0; i < size; i++) {
             if (arrayDB.get(i).equals(item)) {
