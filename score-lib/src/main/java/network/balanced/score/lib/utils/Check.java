/*
 * Copyright (c) 2022-2022 Balanced.network.
 *
 * Licensed under the Apache License, Version 2.0 (the "License");
 * you may not use this file except in compliance with the License.
 * You may obtain a copy of the License at
 *
 *     http://www.apache.org/licenses/LICENSE-2.0
 *
 * Unless required by applicable law or agreed to in writing, software
 * distributed under the License is distributed on an "AS IS" BASIS,
 * WITHOUT WARRANTIES OR CONDITIONS OF ANY KIND, either express or implied.
 * See the License for the specific language governing permissions and
 * limitations under the License.
 */

package network.balanced.score.lib.utils;

import score.Address;
import score.Context;
import score.VarDB;

public class Check {

    public static void onlyOwner() {
        Address caller = Context.getCaller();
        Address owner = Context.getOwner();
        Context.require(caller.equals(owner), "SenderNotScoreOwner: Sender=" + caller + "Owner=" + owner);
    }

    public static void only(VarDB<Address> authorizedCaller) {
        Address caller = Context.getCaller();
        Address authorizedCallerAddress = authorizedCaller.get();
        Context.require(authorizedCallerAddress != null, "Authorization Check: Address not set");
        Context.require(caller.equals(authorizedCallerAddress),
                "Authorization Check: Authorization failed. Caller: " + caller + " Authorized Caller: " + authorizedCallerAddress);
    }

    public static void onlyEither(VarDB<Address> authorizedCaller, VarDB<Address> authorizedCaller2) {
        Address caller = Context.getCaller();
        Address authorizedCallerAddress = authorizedCaller.get();
        Address authorizedCaller2Address = authorizedCaller2.get();
        Context.require(authorizedCallerAddress != null || 
                        authorizedCaller2Address != null, 
                        "Authorization Check: Address not set");
        Context.require(caller.equals(authorizedCallerAddress) ||
                        caller.equals(authorizedCaller2Address),
                "Authorization Check: Authorization failed. Caller: " + caller + " Authorized Caller: " + authorizedCallerAddress + " or " + authorizedCaller2Address);
    }

    public static void isContract(Address address) {
        Context.require(address.isContract(), "Address Check: Address provided is an EOA address. A contract address " +
                "is required.");
    }
<<<<<<< HEAD

    public static <T> T optionalDefault(T value, T base) {
        if (value == null) {
            return base;
        }

        return value;
    }
} 
=======
}
>>>>>>> d0e23aae
<|MERGE_RESOLUTION|>--- conflicted
+++ resolved
@@ -52,7 +52,6 @@
         Context.require(address.isContract(), "Address Check: Address provided is an EOA address. A contract address " +
                 "is required.");
     }
-<<<<<<< HEAD
 
     public static <T> T optionalDefault(T value, T base) {
         if (value == null) {
@@ -61,7 +60,4 @@
 
         return value;
     }
-} 
-=======
-}
->>>>>>> d0e23aae
+} 