--- conflicted
+++ resolved
@@ -52,9 +52,6 @@
         Context.require(address.isContract(), "Address Check: Address provided is an EOA address. A contract address " +
                 "is required.");
     }
-<<<<<<< HEAD
-}
-=======
 
     public static <T> T optionalDefault(T value, T base) {
         if (value == null) {
@@ -63,5 +60,4 @@
 
         return value;
     }
-} 
->>>>>>> 1a95018f
+}