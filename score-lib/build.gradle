--- conflicted
+++ resolved
@@ -39,13 +39,9 @@
     testImplementation Dependencies.javaeeUnitTest
     testImplementation Dependencies.junitJupiter
     testRuntimeOnly Dependencies.junitJupiterEngine
-<<<<<<< HEAD
-
-=======
     testImplementation project(':test-lib')
     testImplementation Dependencies.mockitoCore
     testRuntimeOnly Dependencies.mockitoInline
->>>>>>> 62411e7b
 }
 
 test {
