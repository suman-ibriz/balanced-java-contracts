/*
 * Copyright (c) 2022-2022 Balanced.network.
 *
 * Licensed under the Apache License, Version 2.0 (the "License");
 * you may not use this file except in compliance with the License.
 * You may obtain a copy of the License at
 *
 *     http://www.apache.org/licenses/LICENSE-2.0
 *
 * Unless required by applicable law or agreed to in writing, software
 * distributed under the License is distributed on an "AS IS" BASIS,
 * WITHOUT WARRANTIES OR CONDITIONS OF ANY KIND, either express or implied.
 * See the License for the specific language governing permissions and
 * limitations under the License.
 */

import network.balanced.score.dependencies.Dependencies

plugins {
    id 'java'
}

version '0.1.0'

repositories {
    mavenCentral()
}

optimizedJar.enabled = false

dependencies {
    compileOnly Dependencies.javaeeApi
    implementation Dependencies.javaeeScorex
    implementation Dependencies.minimalJson
<<<<<<< HEAD
    
    compileOnly Dependencies.javaeeScorex
=======

>>>>>>> 7ecf6abe
    compileOnly Dependencies.javaeeScoreClient
    annotationProcessor Dependencies.javaeeScoreClient

    testImplementation Dependencies.javaeeUnitTest
    testImplementation Dependencies.junitJupiter
    testRuntimeOnly Dependencies.junitJupiterEngine
    testImplementation project(':test-lib')
    testImplementation Dependencies.mockitoCore
    testRuntimeOnly Dependencies.mockitoInline
}

test {
    useJUnitPlatform()
}<|MERGE_RESOLUTION|>--- conflicted
+++ resolved
@@ -32,12 +32,7 @@
     compileOnly Dependencies.javaeeApi
     implementation Dependencies.javaeeScorex
     implementation Dependencies.minimalJson
-<<<<<<< HEAD
-    
-    compileOnly Dependencies.javaeeScorex
-=======
 
->>>>>>> 7ecf6abe
     compileOnly Dependencies.javaeeScoreClient
     annotationProcessor Dependencies.javaeeScoreClient
 
