--- conflicted
+++ resolved
@@ -16,10 +16,7 @@
 
 import network.balanced.score.dependencies.Dependencies
 
-<<<<<<< HEAD
-=======
 
->>>>>>> daf8a2d2
 buildscript {
     repositories {
         mavenCentral()
@@ -65,66 +62,7 @@
     compileJava {
         options.compilerArgs += ['-parameters']
     }
-<<<<<<< HEAD
 
-    tasks.named('test') {
-        // Use JUnit Platform for unit tests.
-        useJUnitPlatform()
-    }
-
-    sourceSets {
-        intTest {
-            compileClasspath += sourceSets.main.output
-            runtimeClasspath += sourceSets.main.output
-            java {
-            }
-        }
-    }
-
-    configurations {
-        intTestImplementation.extendsFrom testImplementation
-        intTestAnnotationProcessor.extendsFrom testAnnotationProcessor
-        intTestRuntimeOnly.extendsFrom testRuntimeOnly
-    }
-
-    def loadProperties = {
-        def prefix = 'score-test.'
-        def props = project.getProperties()
-        def scoreTest = new HashMap<String, Object>()
-
-        scoreTest.put('keystoreName', props.get(prefix + 'keystoreName'))
-        scoreTest.put('keystorePass', props.get(prefix + 'keystorePass'))
-        scoreTest.put('url', props.getOrDefault(prefix + 'url', 'http://127.0.0.1:9082/api/v3'))
-        scoreTest.put('nid', props.getOrDefault(prefix + 'nid', 3))
-
-        scoreTest.put('sicx.keystoreName', props.get(prefix + 'keystoreName'))
-        scoreTest.put('sicx.keystorePass', props.get(prefix + 'keystorePass'))
-        scoreTest.put('sicx.url', props.getOrDefault(prefix + 'url', 'http://127.0.0.1:9082/api/v3'))
-        scoreTest.put('sicx.nid', props.getOrDefault(prefix + 'nid', 3))
-        scoreTest.put('sicx.scoreFilePath', "./sicx.zip")
-
-        scoreTest.put('system.keystoreName', props.get(prefix + 'keystoreName'))
-        scoreTest.put('system.keystorePass', props.get(prefix + 'keystorePass'))
-        scoreTest.put('system.url', props.getOrDefault(prefix + 'url', 'http://127.0.0.1:9082/api/v3'))
-        scoreTest.put('system.nid', props.getOrDefault(prefix + 'nid', 3))
-
-        scoreTest.put('tester.keystoreName', props.get(prefix + 'tester.keystoreName'))
-        scoreTest.put('tester.keystorePass', props.get(prefix + 'tester.keystorePass'))
-        scoreTest.put('tester.url', props.getOrDefault(prefix + 'url', 'http://127.0.0.1:9082/api/v3'))
-        scoreTest.put('tester.nid', props.getOrDefault(prefix + 'nid', 3))
-        scoreTest.put('tester.scoreFilePath', "./sicx.zip")
-
-        scoreTest.put('tester2.keystoreName', props.get(prefix + 'tester2.keystoreName'))
-        scoreTest.put('tester2.keystorePass', props.get(prefix + 'tester2.keystorePass'))
-        scoreTest.put('tester2.url', props.getOrDefault(prefix + 'url', 'http://127.0.0.1:9082/api/v3'))
-        scoreTest.put('tester2.nid', props.getOrDefault(prefix + 'nid', 3))
-        scoreTest.put('tester2.scoreFilePath', "./sicx.zip")
-
-        ext['scoreTest'] = scoreTest
-    }
-    loadProperties()
-=======
-    
     scoreIntegrationTest.put('env.props', new File(project(':test-lib').projectDir, 'conf/env.props'));
 
     //remove as more contracts are added to master
@@ -138,12 +76,12 @@
     scoreIntegrationTest.put('Rewards', new File(project(':test-lib').projectDir, 'python-contracts/rewards.zip'));
     scoreIntegrationTest.put('Sicx', new File(project(':test-lib').projectDir, 'python-contracts/sicx.zip'));
     scoreIntegrationTest.put('Bnusd', new File(project(':test-lib').projectDir, 'python-contracts/bnusd.zip'));
-    // scoreIntegrationTest.put('daofund', new File(project(':test-lib').projectDir, 'python-contracts/daofund.zip'));
+    scoreIntegrationTest.put('daofund', new File(project(':test-lib').projectDir, 'python-contracts/daofund.zip'));
     scoreIntegrationTest.put('Dividends', new File(project(':test-lib').projectDir, 'python-contracts/dividends.zip'));
     scoreIntegrationTest.put('Oracle', new File(project(':test-lib').projectDir, 'python-contracts/oracle.zip'));
     scoreIntegrationTest.put('Reserve', new File(project(':test-lib').projectDir, 'python-contracts/reserve.zip'));
     scoreIntegrationTest.put('Router', new File(project(':test-lib').projectDir, 'python-contracts/router.zip'));
-    scoreIntegrationTest.put('Staking', new File(project(':test-lib').projectDir, 'python-contracts/staking.zip'));
+//    scoreIntegrationTest.put('Staking', new File(project(':test-lib').projectDir, 'python-contracts/staking.zip'));
 
     afterEvaluate { project ->
         scoreIntegrationTest.put(project.name, project.getTasks().getByName("optimizedJar").outputJarName)
@@ -152,9 +90,8 @@
 
 gradle.taskGraph.whenReady { taskGraph ->
     taskGraph.getAllTasks().any { task ->
-        if (task.name == "integrationTest") {   
-            scoreIntegrationTest.each { key, val -> task.systemProperty key, val }  
+        if (task.name == "integrationTest") {
+            scoreIntegrationTest.each { key, val -> task.systemProperty key, val }
         }
     }
->>>>>>> daf8a2d2
 }