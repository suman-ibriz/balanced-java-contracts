--- conflicted
+++ resolved
@@ -28,7 +28,8 @@
     }
 }
 
-<<<<<<< HEAD
+def scoreIntegrationTest = new HashMap<String, String>()
+
 task buildContracts(type: Exec) {
     workingDir "$projectDir/"
     commandLine './gradlew', 'optimizedJar'
@@ -68,9 +69,6 @@
     keystore = rootProject.findProperty('keystoreName') ?: ''
     password = rootProject.findProperty('keystorePass') ?: ''
 }
-=======
-def scoreIntegrationTest = new HashMap<String, String>()
->>>>>>> 2a4d563a
 
 subprojects {
     repositories {
@@ -106,7 +104,38 @@
     compileJava {
         options.compilerArgs += ['-parameters']
     }
-<<<<<<< HEAD
+
+    scoreIntegrationTest.put('env.props', new File(project(':test-lib').projectDir, 'conf/env.props'));
+
+    //remove as more contracts are added to master
+    scoreIntegrationTest.put('Governance', new File(project(':test-lib').projectDir, 'python-contracts/governance.zip'));
+    scoreIntegrationTest.put('Baln', new File(project(':test-lib').projectDir, 'python-contracts/baln.zip'));
+    scoreIntegrationTest.put('Bwt', new File(project(':test-lib').projectDir, 'python-contracts/bwt.zip'));
+    scoreIntegrationTest.put('Dex', new File(project(':test-lib').projectDir, 'python-contracts/dex.zip'));
+    scoreIntegrationTest.put('Feehandler', new File(project(':test-lib').projectDir, 'python-contracts/feehandler.zip'));
+    scoreIntegrationTest.put('Loans', new File(project(':test-lib').projectDir, 'python-contracts/loans.zip'));
+    // scoreIntegrationTest.put('rebalancing', new File(project(':test-lib').projectDir, 'python-contracts/rebalancing.zip'));
+    scoreIntegrationTest.put('Rewards', new File(project(':test-lib').projectDir, 'python-contracts/rewards.zip'));
+    scoreIntegrationTest.put('Sicx', new File(project(':test-lib').projectDir, 'python-contracts/sicx.zip'));
+    scoreIntegrationTest.put('Bnusd', new File(project(':test-lib').projectDir, 'python-contracts/bnusd.zip'));
+    scoreIntegrationTest.put('daofund', new File(project(':test-lib').projectDir, 'python-contracts/daofund.zip'));
+//    scoreIntegrationTest.put('Dividends', new File(project(':test-lib').projectDir, 'python-contracts/dividends.zip'));
+    scoreIntegrationTest.put('Oracle', new File(project(':test-lib').projectDir, 'python-contracts/oracle.zip'));
+    scoreIntegrationTest.put('Reserve', new File(project(':test-lib').projectDir, 'python-contracts/reserve.zip'));
+    scoreIntegrationTest.put('Router', new File(project(':test-lib').projectDir, 'python-contracts/router.zip'));
+    scoreIntegrationTest.put('Staking', new File(project(':test-lib').projectDir, 'python-contracts/staking.zip'));
+
+    afterEvaluate { project ->
+        scoreIntegrationTest.put(project.name, project.getTasks().getByName("optimizedJar").outputJarName)
+    }
+}
+
+gradle.taskGraph.whenReady { taskGraph ->
+    taskGraph.getAllTasks().any { task ->
+        if (task.name == "integrationTest") {
+            scoreIntegrationTest.each { key, val -> task.systemProperty key, val }
+        }
+    }
 }
 
 gradle.taskGraph.whenReady { taskGraph ->
@@ -155,38 +184,5 @@
         }
         rootProject.setProperty('keystorePass', pass)
 
-=======
-    
-    scoreIntegrationTest.put('env.props', new File(project(':test-lib').projectDir, 'conf/env.props'));
-
-    //remove as more contracts are added to master
-    scoreIntegrationTest.put('Governance', new File(project(':test-lib').projectDir, 'python-contracts/governance.zip'));
-    scoreIntegrationTest.put('Baln', new File(project(':test-lib').projectDir, 'python-contracts/baln.zip'));
-    scoreIntegrationTest.put('Bwt', new File(project(':test-lib').projectDir, 'python-contracts/bwt.zip'));
-    scoreIntegrationTest.put('Dex', new File(project(':test-lib').projectDir, 'python-contracts/dex.zip'));
-    scoreIntegrationTest.put('Feehandler', new File(project(':test-lib').projectDir, 'python-contracts/feehandler.zip'));
-    scoreIntegrationTest.put('Loans', new File(project(':test-lib').projectDir, 'python-contracts/loans.zip'));
-    // scoreIntegrationTest.put('rebalancing', new File(project(':test-lib').projectDir, 'python-contracts/rebalancing.zip'));
-    scoreIntegrationTest.put('Rewards', new File(project(':test-lib').projectDir, 'python-contracts/rewards.zip'));
-    scoreIntegrationTest.put('Sicx', new File(project(':test-lib').projectDir, 'python-contracts/sicx.zip'));
-    scoreIntegrationTest.put('Bnusd', new File(project(':test-lib').projectDir, 'python-contracts/bnusd.zip'));
-    scoreIntegrationTest.put('daofund', new File(project(':test-lib').projectDir, 'python-contracts/daofund.zip'));
-//    scoreIntegrationTest.put('Dividends', new File(project(':test-lib').projectDir, 'python-contracts/dividends.zip'));
-    scoreIntegrationTest.put('Oracle', new File(project(':test-lib').projectDir, 'python-contracts/oracle.zip'));
-    scoreIntegrationTest.put('Reserve', new File(project(':test-lib').projectDir, 'python-contracts/reserve.zip'));
-    scoreIntegrationTest.put('Router', new File(project(':test-lib').projectDir, 'python-contracts/router.zip'));
-    scoreIntegrationTest.put('Staking', new File(project(':test-lib').projectDir, 'python-contracts/staking.zip'));
-
-    afterEvaluate { project ->
-        scoreIntegrationTest.put(project.name, project.getTasks().getByName("optimizedJar").outputJarName)
-    }
-}
-
-gradle.taskGraph.whenReady { taskGraph ->
-    taskGraph.getAllTasks().any { task ->
-        if (task.name == "integrationTest") {   
-            scoreIntegrationTest.each { key, val -> task.systemProperty key, val }  
-        }
->>>>>>> 2a4d563a
     }
 }