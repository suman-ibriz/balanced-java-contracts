--- conflicted
+++ resolved
@@ -43,11 +43,8 @@
 import static network.balanced.score.lib.test.integration.Env.Chain;
 import static network.balanced.score.lib.test.integration.Env.getDefaultChain;
 import static org.junit.jupiter.api.Assertions.assertEquals;
-<<<<<<< HEAD
 import network.balanced.score.lib.interfaces.*;
 import static network.balanced.score.test.integration.Env.*;
-=======
->>>>>>> 138b5d9f
 
 
 @Tag("integration")
@@ -132,15 +129,9 @@
         return stream.collect(Collectors.toList());
     }
 
-<<<<<<< HEAD
-    static DefaultScoreClient client = new DefaultScoreClient(
-            network.balanced.score.test.integration.Env.getDefaultChain().getEndpointURL(),
-            network.balanced.score.test.integration.Env.getDefaultChain().networkId,
-=======
     DefaultScoreClient client = new DefaultScoreClient(
             Env.getDefaultChain().getEndpointURL(),
             Env.getDefaultChain().networkId,
->>>>>>> 138b5d9f
             null,
             null
     );
