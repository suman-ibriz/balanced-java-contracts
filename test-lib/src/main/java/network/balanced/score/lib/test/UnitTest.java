/*
 * Copyright (c) 2022-2022 Balanced.network.
 *
 * Licensed under the Apache License, Version 2.0 (the "License");
 * you may not use this file except in compliance with the License.
 * You may obtain a copy of the License at
 *
 *     http://www.apache.org/licenses/LICENSE-2.0
 *
 * Unless required by applicable law or agreed to in writing, software
 * distributed under the License is distributed on an "AS IS" BASIS,
 * WITHOUT WARRANTIES OR CONDITIONS OF ANY KIND, either express or implied.
 * See the License for the specific language governing permissions and
 * limitations under the License.
 */

package network.balanced.score.lib.test;
import com.iconloop.score.test.Account;
import com.iconloop.score.test.Score;
import com.iconloop.score.test.ServiceManager;
import com.iconloop.score.test.TestBase;
import org.json.JSONObject;
import org.junit.jupiter.api.Assertions;
import org.junit.jupiter.api.function.Executable;
import score.Address;

import java.util.HashMap;
import java.util.Map;

import static org.junit.jupiter.api.Assertions.assertEquals;
import static org.junit.jupiter.api.Assertions.assertTrue;
<<<<<<< HEAD
import static org.junit.jupiter.api.Assertions.assertNotEquals;
=======
>>>>>>> 7632f23a

public class UnitTest extends TestBase {
    public static int scoreCount = 1;
    private static final ServiceManager sm = getServiceManager();

    public static void expectErrorMessage(Executable contractCall, String expectedErrorMessage) {
        AssertionError e = Assertions.assertThrows(AssertionError.class, contractCall);
        assertTrue(e.getMessage().contains(expectedErrorMessage));
    }

    public static void testGovernance(Score contractUnderTest, Account governanceScore, Account owner) {
        assertEquals(governanceScore.getAddress(), contractUnderTest.call("getGovernance"));

        Account newGovernance = Account.newScoreAccount(scoreCount++);
        contractUnderTest.invoke(owner, "setGovernance", newGovernance.getAddress());
        assertEquals(newGovernance.getAddress(), contractUnderTest.call("getGovernance"));

        Account sender = sm.createAccount();
        String expectedErrorMessage =
                "Reverted(0): SenderNotScoreOwner: Sender=" + sender.getAddress() + "Owner=" + owner.getAddress();
        Executable setGovernanceNotFromOwner = () -> contractUnderTest.invoke(sender, "setGovernance",
                governanceScore.getAddress());
        expectErrorMessage(setGovernanceNotFromOwner, expectedErrorMessage);
    }

    public static void testAdmin(Score contractUnderTest, Account governanceScore, Account admin) {
        Account nonGovernance = sm.createAccount();
        String expectedErrorMessage =
                "Reverted(0): Authorization Check: Authorization failed. Caller: " + nonGovernance.getAddress() +
                        " Authorized Caller: " + governanceScore.getAddress();
        Executable setAdminNotFromGovernance = () -> contractUnderTest.invoke(nonGovernance, "setAdmin",
                admin.getAddress());
        expectErrorMessage(setAdminNotFromGovernance, expectedErrorMessage);

        contractUnderTest.invoke(governanceScore, "setAdmin", admin.getAddress());
        assertEquals(admin.getAddress(), contractUnderTest.call("getAdmin"));
    }

    public static void testContractSettersAndGetters(Score contractUnderTest, Account governanceScore,
                                                     Account adminAccount, String setterMethod, Address addressToSet,
                                                     String getterMethod) {
        testAdminControlMethods(contractUnderTest, governanceScore, adminAccount, setterMethod, addressToSet,
                getterMethod);
        String expectedErrorMessage = "Reverted(0): Address Check: Address provided is an EOA address. A contract address is " +
                "required.";
        Executable setScoreToInvalidAddress = () -> contractUnderTest.invoke(adminAccount, setterMethod,
                sm.createAccount().getAddress());
        expectErrorMessage(setScoreToInvalidAddress, expectedErrorMessage);
    }

    public static <T> void testAdminControlMethods(Score contractUnderTest, Account governanceScore,
                                                   Account adminAccount, String setterMethod, T parameterToSet,
                                                   String getterMethod) {
        String expectedErrorMessage = "Reverted(0): Authorization Check: Address not set";
        Executable setScoreWithoutAdmin = () -> contractUnderTest.invoke(adminAccount, setterMethod, parameterToSet);
        expectErrorMessage(setScoreWithoutAdmin, expectedErrorMessage);

        testAdmin(contractUnderTest, governanceScore, adminAccount);

        Account nonAdmin = sm.createAccount();
        expectedErrorMessage = "Reverted(0): Authorization Check: Authorization failed. Caller: " + nonAdmin.getAddress() +
                " Authorized Caller: " + adminAccount.getAddress();
        Executable setScoreNotFromAdmin = () -> contractUnderTest.invoke(nonAdmin, setterMethod, parameterToSet);
        expectErrorMessage(setScoreNotFromAdmin, expectedErrorMessage);

        contractUnderTest.invoke(adminAccount, setterMethod, parameterToSet);
        assertEquals(parameterToSet, contractUnderTest.call(getterMethod));
    }

     public static <T> void testGovernanceControlMethods(Score contractUnderTest, Account governanceScore,
                                                   Account owner, String setterMethod, T parameterToSet,
                                                   String getterMethod) {
        Account nonGovernance = sm.createAccount();
        String expectedErrorMessage = "Reverted(0): Authorization Check: Authorization failed. Caller: " + nonGovernance.getAddress() +
                " Authorized Caller: " + governanceScore.getAddress();
        System.out.println(expectedErrorMessage);
        Executable setScoreNotFromGovernance = () -> contractUnderTest.invoke(nonGovernance, setterMethod, parameterToSet);
        expectErrorMessage(setScoreNotFromGovernance, expectedErrorMessage);

        contractUnderTest.invoke(governanceScore, setterMethod, parameterToSet);
        assertEquals(parameterToSet, contractUnderTest.call(getterMethod));
    }

    public static <T> void testOwnerControlMethods(Score contractUnderTest, String setterMethod,
                                                   String getterMethod, T parameterToSet) {
        Account nonOwner = sm.createAccount();
        String expectedErrorMessage =
                "Reverted(0): SenderNotScoreOwner: Sender=" + nonOwner.getAddress() + "Owner=" + contractUnderTest.getOwner().getAddress();
        Executable notOwnerCall = () -> contractUnderTest.invoke(nonOwner, setterMethod, parameterToSet);
        expectErrorMessage(notOwnerCall, expectedErrorMessage);

        contractUnderTest.invoke(contractUnderTest.getOwner(), setterMethod, parameterToSet);
        assertEquals(parameterToSet, contractUnderTest.call(getterMethod));
    }

    public static void testIsContract(Account caller, Score contractUnderTest, String setterMethod,
                                      Address parameterToSet, String getterMethod) {
        Account nonContractAddress = sm.createAccount();
        String expectedErrorMessage = "Reverted(0): Address Check: Address provided is an EOA address. A contract address is " +
                "required.";
        Executable nonContractParameter = () -> contractUnderTest.invoke(caller, setterMethod,
                nonContractAddress.getAddress());
        expectErrorMessage(nonContractParameter, expectedErrorMessage);

        contractUnderTest.invoke(contractUnderTest.getOwner(), setterMethod, parameterToSet);
        assertEquals(parameterToSet, contractUnderTest.call(getterMethod));
    }

    public static byte[] tokenData(String method, Map<String, Object> params) {
        Map<String, Object> map = new HashMap<>();
        map.put("method", method);
        map.put("params", params);
        JSONObject data = new JSONObject(map);
        return data.toString().getBytes();
    }

    public static void assertOnlyCallableByGovernance(Score contractUnderTest, String method, Object... params) {
        Account caller = sm.createAccount();
        Address governance = (Address) contractUnderTest.call("getGovernance");
        assertNotEquals(caller.getAddress(), governance);

        String expectedErrorMessage = "Authorization Check: Authorization failed. Caller: " + caller.getAddress() + " Authorized Caller: " + governance;
        Executable executable = () -> contractUnderTest.invoke(caller, method, params);
        
        expectErrorMessage(executable, expectedErrorMessage);;
    }
}<|MERGE_RESOLUTION|>--- conflicted
+++ resolved
@@ -29,10 +29,7 @@
 
 import static org.junit.jupiter.api.Assertions.assertEquals;
 import static org.junit.jupiter.api.Assertions.assertTrue;
-<<<<<<< HEAD
 import static org.junit.jupiter.api.Assertions.assertNotEquals;
-=======
->>>>>>> 7632f23a
 
 public class UnitTest extends TestBase {
     public static int scoreCount = 1;
