/*
 * Copyright (c) 2022-2022 Balanced.network.
 *
 * Licensed under the Apache License, Version 2.0 (the "License");
 * you may not use this file except in compliance with the License.
 * You may obtain a copy of the License at
 *
 *     http://www.apache.org/licenses/LICENSE-2.0
 *
 * Unless required by applicable law or agreed to in writing, software
 * distributed under the License is distributed on an "AS IS" BASIS,
 * WITHOUT WARRANTIES OR CONDITIONS OF ANY KIND, either express or implied.
 * See the License for the specific language governing permissions and
 * limitations under the License.
 */

package network.balanced.score.lib.test.integration;

import foundation.icon.icx.KeyWallet;
import foundation.icon.jsonrpc.model.TransactionResult;
import foundation.icon.score.client.DefaultScoreClient;
import foundation.icon.score.client.ScoreClient;
import network.balanced.score.lib.interfaces.*;
import network.balanced.score.lib.structs.BalancedAddresses;

import java.math.BigInteger;
import java.util.Map;
import java.util.function.Consumer;

import static network.balanced.score.lib.test.integration.ScoreIntegrationTest.*;
import network.balanced.score.lib.interfaces.*;
//import network.balanced.score.lib.test.integration.BalancedClient;
import score.Address;

public class Balanced {
    public KeyWallet owner;
<<<<<<< HEAD

=======
    public BalancedClient ownerClient;
>>>>>>> 7632f23a
    public DefaultScoreClient governance;
    public DefaultScoreClient baln;
    public DefaultScoreClient bwt;
    public DefaultScoreClient dex;
    public DefaultScoreClient feehandler;
    public DefaultScoreClient loans;
    public DefaultScoreClient rebalancing;
    public DefaultScoreClient rewards;
    public DefaultScoreClient sicx;
    public DefaultScoreClient bnusd;
    public DefaultScoreClient daofund;
    public DefaultScoreClient dividends;
    public DefaultScoreClient oracle;
    public DefaultScoreClient reserve;
    public DefaultScoreClient router;
    public DefaultScoreClient staking;
    public DefaultScoreClient stakedLp;

    @ScoreClient
    public Governance governanceScore;

    @ScoreClient
    public Staking stakingScore;

    @ScoreClient
<<<<<<< HEAD
    public DAOfund daofundScore;

    @ScoreClient
    public Rewards rewardsScore;
  
=======
    BalancedDollar bnUSD;
    
    @ScoreClient
    DAOfund daofundScore;

>>>>>>> 7632f23a
    public Balanced() {
       
    }

    public void deployBalanced() throws Exception {
<<<<<<< HEAD
        owner = createWalletWithBalance(BigInteger.TEN.pow(24));
=======
        owner = createWalletWithBalance(BigInteger.TEN.multiply(BigInteger.TEN.pow(24)));
>>>>>>> 7632f23a
        deployPrep();

        governance = deploy(owner, "Governance", null);
        governanceScore = new GovernanceScoreClient(governance);
        deployContracts();
        ownerClient = new BalancedClient(this, owner);
    
        setupAddresses();
        setupContracts();
<<<<<<< HEAD
        setDefaultAcceptedTokensToDaofund();

        distributeRewards();
        ((GovernanceScoreClient)governanceScore).createBnusdMarket(BigInteger.valueOf(210).multiply(BigInteger.TEN.pow(18)));
=======
        // delegate(adminWallet);
        ownerClient = new BalancedClient(this, owner);
        ownerClient.governance.createBnusdMarket(BigInteger.valueOf(210).multiply(BigInteger.TEN.pow(18)));
>>>>>>> 7632f23a
    }

    public void setDefaultAcceptedTokensToDaofund() {
        daofundScore = new DAOfundScoreClient(daofund);
        daofundScore.addAddressToSetdb();
    }

    public void distributeRewards() {
        RewardsScoreClient RewardsScoreClient = new RewardsScoreClient(rewards);

        RewardsScoreClient.distribute(dummyConsumer());
        RewardsScoreClient.distribute(dummyConsumer());        
    }
    
    protected void deployPrep() {
        try {
            systemScore.registerPRep(BigInteger.valueOf(2000).multiply(BigInteger.TEN.pow(18)), "test", "kokoa@example.com", "USA", "New York", "https://icon.kokoa.com", "https://icon.kokoa.com/json/details.json", "localhost:9082");
        } catch (Exception e) {
            //Already registerd
        }
    }

    protected void deployContracts() {
        baln = deploy(owner, "Baln", Map.of("_governance", governance._address()));
        bwt = deploy(owner, "Bwt", Map.of("_governance", governance._address()));
        dex = deploy(owner, "Dex", Map.of("_governance", governance._address()));
        feehandler = deploy(owner, "Feehandler", Map.of("_governance", governance._address()));
        loans = deploy(owner, "Loans", Map.of("_governance", governance._address()));
        rebalancing = deploy(owner, "Rebalancing", Map.of("_governance", governance._address()));
        rewards = deploy(owner, "Rewards", Map.of("_governance", governance._address()));
        staking = deploy(owner, "Staking", null);
        sicx = deploy(owner, "Sicx", Map.of("_admin", staking._address()));
        bnusd = deploy(owner, "BalancedDollar", Map.of("_governance", governance._address()));
        daofund = deploy(owner, "DAOfund", Map.of("_governance", governance._address()));
        dividends = deploy(owner, "Dividends", Map.of("_governance", governance._address()));
        oracle = deploy(owner, "Oracle",null);
        reserve = deploy(owner, "Reserve", Map.of("governance", governance._address()));
        router = deploy(owner, "Router", Map.of("_governance", governance._address()));
        stakedLp = deploy(owner, "StakedLP", Map.of("governance", governance._address()));
    }

    protected void setupAddresses() {
        BalancedAddresses balancedAddresses = new BalancedAddresses();
        balancedAddresses.loans = loans._address();
        balancedAddresses.dex = dex._address();
        balancedAddresses.staking = staking._address();
        balancedAddresses.rewards = rewards._address();
        balancedAddresses.reserve = reserve._address();
        balancedAddresses.dividends = dividends._address();
        balancedAddresses.daofund = daofund._address();
        balancedAddresses.oracle = oracle._address();
        balancedAddresses.sicx = sicx._address();
        balancedAddresses.bnUSD = bnusd._address();
        balancedAddresses.baln = baln._address();
        balancedAddresses.bwt = bwt._address();
        balancedAddresses.router = router._address();
        balancedAddresses.rebalancing = rebalancing._address();
        balancedAddresses.feehandler = feehandler._address();
        balancedAddresses.stakedLp = stakedLp._address();

        ownerClient.governance.setAddresses(balancedAddresses);
        ownerClient.governance.setAdmins();
        ownerClient.governance.setContractAddresses();

    }

    protected void setupContracts() {
        ownerClient.staking.setSicxAddress(sicx._address());

        ownerClient.bnUSD.setMinter(loans._address());
        ownerClient.governance.configureBalanced();
        ownerClient.governance.launchBalanced();
        ownerClient.staking.toggleStakingOn();

        ownerClient.daofund.addAddressToSetdb();
    }
}<|MERGE_RESOLUTION|>--- conflicted
+++ resolved
@@ -34,11 +34,7 @@
 
 public class Balanced {
     public KeyWallet owner;
-<<<<<<< HEAD
-
-=======
     public BalancedClient ownerClient;
->>>>>>> 7632f23a
     public DefaultScoreClient governance;
     public DefaultScoreClient baln;
     public DefaultScoreClient bwt;
@@ -64,29 +60,17 @@
     public Staking stakingScore;
 
     @ScoreClient
-<<<<<<< HEAD
     public DAOfund daofundScore;
 
     @ScoreClient
     public Rewards rewardsScore;
   
-=======
-    BalancedDollar bnUSD;
-    
-    @ScoreClient
-    DAOfund daofundScore;
-
->>>>>>> 7632f23a
     public Balanced() {
        
     }
 
     public void deployBalanced() throws Exception {
-<<<<<<< HEAD
         owner = createWalletWithBalance(BigInteger.TEN.pow(24));
-=======
-        owner = createWalletWithBalance(BigInteger.TEN.multiply(BigInteger.TEN.pow(24)));
->>>>>>> 7632f23a
         deployPrep();
 
         governance = deploy(owner, "Governance", null);
@@ -96,16 +80,10 @@
     
         setupAddresses();
         setupContracts();
-<<<<<<< HEAD
         setDefaultAcceptedTokensToDaofund();
 
         distributeRewards();
         ((GovernanceScoreClient)governanceScore).createBnusdMarket(BigInteger.valueOf(210).multiply(BigInteger.TEN.pow(18)));
-=======
-        // delegate(adminWallet);
-        ownerClient = new BalancedClient(this, owner);
-        ownerClient.governance.createBnusdMarket(BigInteger.valueOf(210).multiply(BigInteger.TEN.pow(18)));
->>>>>>> 7632f23a
     }
 
     public void setDefaultAcceptedTokensToDaofund() {
