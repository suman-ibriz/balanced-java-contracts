--- conflicted
+++ resolved
@@ -24,24 +24,18 @@
 import network.balanced.score.lib.interfaces.Staking;
 import network.balanced.score.lib.interfaces.StakingScoreClient;
 import network.balanced.score.lib.structs.BalancedAddresses;
-<<<<<<< HEAD
+
+import java.math.BigInteger;
+import java.util.Map;
+
+import static network.balanced.score.lib.test.integration.ScoreIntegrationTest.*;
 import network.balanced.score.lib.interfaces.*;
 //import network.balanced.score.lib.test.integration.BalancedClient;
 import score.Address;
 
 public class Balanced {
-    KeyWallet owner;
-=======
-
-import java.math.BigInteger;
-import java.util.Map;
-
-import static network.balanced.score.lib.test.integration.ScoreIntegrationTest.*;
-
-public class Balanced {
     private KeyWallet owner;
 
->>>>>>> 138b5d9f
     public DefaultScoreClient governance;
     public DefaultScoreClient baln;
     public DefaultScoreClient bwt;
@@ -105,23 +99,14 @@
         loans = deploy(owner, "Loans", Map.of("_governance", governance._address()));
         rebalancing = deploy(owner, "Rebalancing", Map.of("_governance", governance._address()));
         rewards = deploy(owner, "Rewards", Map.of("_governance", governance._address()));
-<<<<<<< HEAD
-=======
         staking = deploy(owner, "Staking", null);
         sicx = deploy(owner, "Sicx", Map.of("_admin", staking._address()));
->>>>>>> 138b5d9f
         bnusd = deploy(owner, "Bnusd", Map.of("_governance", governance._address()));
         daofund = deploy(owner, "DAOfund", Map.of("_governance", governance._address()));
         dividends = deploy(owner, "Dividends", Map.of("_governance", governance._address()));
         oracle = deploy(owner, "Oracle",null);
         reserve = deploy(owner, "Reserve", Map.of("governance", governance._address()));
         router = deploy(owner, "Router", Map.of("_governance", governance._address()));
-<<<<<<< HEAD
-        staking = deploy(owner, "Staking", null);
-        sicx = deploy(owner, "Sicx", Map.of("_admin", staking._address()));
-
-=======
->>>>>>> 138b5d9f
     }
 
     protected void setupAddresses() {
