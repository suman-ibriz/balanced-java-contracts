--- conflicted
+++ resolved
@@ -57,10 +57,7 @@
     public DefaultScoreClient router;
     public DefaultScoreClient staking;
     public DefaultScoreClient stakedLp;
-<<<<<<< HEAD
     public DefaultScoreClient stability;
-=======
->>>>>>> 7632f23a
 
     HashMap<Address, BalancedClient> balancedClients;
 
@@ -75,11 +72,7 @@
     }
 
     public void deployBalanced() throws Exception {
-<<<<<<< HEAD
         owner = createWalletWithBalance(BigInteger.TEN.pow(24));
-=======
-        owner = createWalletWithBalance(BigInteger.TEN.multiply(BigInteger.TEN.pow(24)));
->>>>>>> 7632f23a
         deployPrep();
 
         governance = deploy(owner, "Governance", null);
@@ -89,12 +82,7 @@
         setupAddresses();
         setupContracts();
         // delegate(adminWallet);
-<<<<<<< HEAD
         setupMarkets();
-=======
-        ownerClient = new BalancedClient(this, owner);
-        ownerClient.governance.createBnusdMarket(BigInteger.valueOf(210).multiply(BigInteger.TEN.pow(18)));
->>>>>>> 7632f23a
     }
     
     protected void deployPrep() {
@@ -106,7 +94,6 @@
     }
 
     protected void deployContracts() {
-<<<<<<< HEAD
         Hash balnTx = deployAsync(owner, "Baln", Map.of("_governance", governance._address()));
         Hash bwtTx = deployAsync(owner, "Bwt", Map.of("_governance", governance._address()));
         Hash dexTx = deployAsync(owner, "Dex", Map.of("_governance", governance._address()));
@@ -149,24 +136,6 @@
         stakedLp = getDeploymentResult(owner, stakedLpTx);
         sicx = getDeploymentResult(owner, sicxTx);
         stability = getDeploymentResult(owner, stabilityTx);
-=======
-        baln = deploy(owner, "Baln", Map.of("_governance", governance._address()));
-        bwt = deploy(owner, "Bwt", Map.of("_governance", governance._address()));
-        dex = deploy(owner, "Dex", Map.of("_governance", governance._address()));
-        feehandler = deploy(owner, "Feehandler", Map.of("_governance", governance._address()));
-        loans = deploy(owner, "Loans", Map.of("_governance", governance._address()));
-        rebalancing = deploy(owner, "Rebalancing", Map.of("_governance", governance._address()));
-        rewards = deploy(owner, "Rewards", Map.of("_governance", governance._address()));
-        staking = deploy(owner, "Staking", null);
-        sicx = deploy(owner, "Sicx", Map.of("_admin", staking._address()));
-        bnusd = deploy(owner, "BalancedDollar", Map.of("_governance", governance._address()));
-        daofund = deploy(owner, "DAOfund", Map.of("_governance", governance._address()));
-        dividends = deploy(owner, "Dividends", Map.of("_governance", governance._address()));
-        oracle = deploy(owner, "Oracle",null);
-        reserve = deploy(owner, "Reserve", Map.of("governance", governance._address()));
-        router = deploy(owner, "Router", Map.of("_governance", governance._address()));
-        stakedLp = deploy(owner, "StakedLP", Map.of("governance", governance._address()));
->>>>>>> 7632f23a
     }
 
     protected void setupAddresses() {
@@ -187,18 +156,10 @@
         balancedAddresses.rebalancing = rebalancing._address();
         balancedAddresses.feehandler = feehandler._address();
         balancedAddresses.stakedLp = stakedLp._address();
-<<<<<<< HEAD
 
         ownerClient.governance.setAddresses(balancedAddresses);
         ownerClient.governance.setAdmins();
         ownerClient.governance.setContractAddresses();
-=======
-
-        ownerClient.governance.setAddresses(balancedAddresses);
-        ownerClient.governance.setAdmins();
-        ownerClient.governance.setContractAddresses();
-
->>>>>>> 7632f23a
     }
 
     protected void setupContracts() {
@@ -208,7 +169,6 @@
         ownerClient.governance.configureBalanced();
         ownerClient.governance.launchBalanced();
         ownerClient.staking.toggleStakingOn();
-<<<<<<< HEAD
 
         ownerClient.daofund.addAddressToSetdb();
 
@@ -281,9 +241,5 @@
         }
         return new BigInteger(hexString, 16);
 
-=======
-
-        ownerClient.daofund.addAddressToSetdb();
->>>>>>> 7632f23a
     }
 }