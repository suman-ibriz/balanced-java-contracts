/*
 * Copyright (c) 2022-2022 Balanced.network.
 *
 * Licensed under the Apache License, Version 2.0 (the "License");
 * you may not use this file except in compliance with the License.
 * You may obtain a copy of the License at
 *
 *     http://www.apache.org/licenses/LICENSE-2.0
 *
 * Unless required by applicable law or agreed to in writing, software
 * distributed under the License is distributed on an "AS IS" BASIS,
 * WITHOUT WARRANTIES OR CONDITIONS OF ANY KIND, either express or implied.
 * See the License for the specific language governing permissions and
 * limitations under the License.
 */

import network.balanced.score.dependencies.Dependencies

plugins {
    id 'java'
}

version '0.1.0'

repositories {
    mavenCentral()
}

optimizedJar.enabled = false

dependencies {
    implementation Dependencies.javaeeUnitTest
    implementation Dependencies.junitJupiter
    runtimeOnly Dependencies.junitJupiterEngine
<<<<<<< HEAD
    implementation Dependencies.json
=======
    implementation Dependencies.mockitoCore
>>>>>>> d5c447e5
}

test {
    useJUnitPlatform()
}<|MERGE_RESOLUTION|>--- conflicted
+++ resolved
@@ -32,11 +32,8 @@
     implementation Dependencies.javaeeUnitTest
     implementation Dependencies.junitJupiter
     runtimeOnly Dependencies.junitJupiterEngine
-<<<<<<< HEAD
+    implementation Dependencies.mockitoCore
     implementation Dependencies.json
-=======
-    implementation Dependencies.mockitoCore
->>>>>>> d5c447e5
 }
 
 test {
