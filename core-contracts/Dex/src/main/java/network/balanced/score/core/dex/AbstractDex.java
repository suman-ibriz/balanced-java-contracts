--- conflicted
+++ resolved
@@ -605,15 +605,10 @@
     }
 
     void revertOnWithdrawalLock(Address user, Integer id) {
-<<<<<<< HEAD
-        BigInteger depositTime = withdrawLock.at(id).getOrDefault(user, BigInteger.ZERO);
-=======
         if (continuousRewardsDay.get() != null && getDay().compareTo(continuousRewardsDay.get()) > 0) {
             return;
         }
-
-        BigInteger depositTime = withdrawLock.at(id).get(user);
->>>>>>> 74dd5c90
+        BigInteger depositTime = withdrawLock.at(id).getOrDefault(user, BigInteger.ZERO);
         Context.require(depositTime.add(WITHDRAW_LOCK_TIMEOUT).compareTo(BigInteger.valueOf(Context.getBlockTimestamp())) <= 0,
                 TAG + ":  Assets must remain in the pool for 24 hours, please try again later.");
     }
